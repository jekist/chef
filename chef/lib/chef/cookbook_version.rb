--- conflicted
+++ resolved
@@ -692,10 +692,7 @@
       # We don't need the following step when we decide to stop supporting deprecated operators in the metadata (e.g. <<, >>)
       cookbook_version.manifest["metadata"] = JSON.parse(cookbook_version.metadata.to_json)
 
-<<<<<<< HEAD
-=======
       cookbook_version.freeze_version if o["frozen?"]
->>>>>>> 68390756
       cookbook_version
     end
 
