#
# Author:: Adam Jacob (<adam@hjksolutions.com>)
# Copyright:: Copyright (c) 2008 HJK Solutions, LLC
# License:: Apache License, Version 2.0
#
# Licensed under the Apache License, Version 2.0 (the "License");
# you may not use this file except in compliance with the License.
# You may obtain a copy of the License at
# 
#     http://www.apache.org/licenses/LICENSE-2.0
# 
# Unless required by applicable law or agreed to in writing, software
# distributed under the License is distributed on an "AS IS" BASIS,
# WITHOUT WARRANTIES OR CONDITIONS OF ANY KIND, either express or implied.
# See the License for the specific language governing permissions and
# limitations under the License.
#

Dir[File.join(File.dirname(__FILE__), 'provider/**/*.rb')].sort.each { |lib| require lib }
require File.join(File.dirname(__FILE__), 'mixin', 'params_validate')

class Chef
  class Platform
        
    @platforms = {
      :mac_os_x => {},
      :ubuntu   => {
        :default => {
<<<<<<< HEAD
          :package => Chef::Provider::Package::Apt,
          :service => Chef::Provider::Debian,
=======
          :package => Chef::Provider::Apt,
          :service => Chef::Provider::Service::Debian,
>>>>>>> 74d4dbb3
        }
      },
      :centos   => {},
      :redhat   => {},
      :gentoo   => {},
      :solaris  => {},
      :default  => {
        :file => Chef::Provider::File,
        :directory => Chef::Provider::Directory,
        :link => Chef::Provider::Link,
        :template => Chef::Provider::Template,
        :remote_file => Chef::Provider::RemoteFile,
        :remote_directory => Chef::Provider::RemoteDirectory,
        :sysctl => Chef::Provider::Sysctl,
        :execute => Chef::Provider::Execute,
        :script => Chef::Provider::Script,
        :service => Chef::Provider::Service::Init,
        :perl => Chef::Provider::Script,
        :python => Chef::Provider::Script,
        :ruby => Chef::Provider::Script,
        :bash => Chef::Provider::Script,
        :csh => Chef::Provider::Script
      }
    }

    class << self
      attr_accessor :platforms
      
      include Chef::Mixin::ParamsValidate
            
      def find(name, version)
        provider_map = @platforms[:default].clone
        
        name_sym = name
        if name.kind_of?(String)
          name.downcase!
          name.gsub!(/\s/, "_")
          name_sym = name.to_sym
        end
        
        if @platforms.has_key?(name_sym)
          if @platforms[name_sym].has_key?(version) 
            Chef::Log.debug("Platform #{name.to_s} version #{version} found")
            if @platforms[name_sym].has_key?(:default)
              provider_map.merge!(@platforms[name_sym][:default])
            end
            provider_map.merge!(@platforms[name_sym][version])
          elsif @platforms[name_sym].has_key?(:default)
            provider_map.merge!(@platforms[name_sym][:default])
          end
        else
          Chef::Log.debug("Platform #{name} not found, using all defaults. (Unsupported platform?)")
        end
        provider_map
      end
      
      def find_provider(platform, version, resource_type)
        pmap = Chef::Platform.find(platform, version)
        rtkey = resource_type
        if resource_type.kind_of?(Chef::Resource)
          rtkey = resource_type.resource_name.to_sym
        end
        if pmap.has_key?(rtkey)
          pmap[rtkey]
        else
          Chef::Log.error("#{rtkey.inspect} #{pmap.inspect}")
          raise(
            ArgumentError, 
            "Cannot find a provider for #{resource_type} on #{platform} version #{version}"
          )
        end
      end
      
      def find_platform_and_version(node)
        platform = nil
        version = nil
        if node.attribute?("lsbdistid")
          platform = node[:lsbdistid]
        elsif node.attribute?("macosx_productname")
          platform = node[:macosx_productname]
        elsif node.attribute?("operatingsystem")
          platform = node[:operatingsystem]
        end
        raise ArgumentError, "Cannot find a platform for #{node}" unless platform
        
        if node.attribute?("lsbdistrelease")
          version = node[:lsbdistrelease]
        elsif node.attribute?("macosx_productversion")
          version = node[:macosx_productversion]
        elsif node.attribute?("operatingsystemversion")
          version = node[:operatingsystemversion]
        end
        raise ArgumentError, "Cannot find a version for #{node}" unless version
        
        return platform, version
      end
      
      def find_provider_for_node(node, resource_type)
        platform, version = find_platform_and_version(node)        
        provider = find_provider(platform, version, resource_type)
      end
      
      def set(args)
        validate(
          args,
          {
            :platform => {
              :kind_of => Symbol,
              :required => false,
            },
            :version => {
              :kind_of => String,
              :required => false,
            },
            :resource => {
              :kind_of => Symbol,
            },
            :provider => {
              :kind_of => [ String, Symbol, Class ],
            }
          }
        )
        if args.has_key?(:platform)          
          if args.has_key?(:version)
            if @platforms.has_key?(args[:platform])
              if @platforms[args[:platform]].has_key?(args[:version])
                @platforms[args[:platform]][args[:version]][args[:resource].to_sym] = args[:provider]
              else
                @platforms[args[:platform]][args[:version]] = {
                  args[:resource].to_sym => args[:provider] 
                }
              end
            else
              @platforms[args[:platform]] = {
                args[:version] => {
                  args[:resource].to_sym => args[:provider]
                }
              }
            end
          else
            if @platforms.has_key?(args[:platform])            
              @platforms[args[:platform]][:default][args[:resource].to_sym] = args[:provider]
            else
              @platforms[args[:platform]] = {
                :default => {
                  args[:resource].to_sym => args[:provider]
                }
              }
            end
          end
        else
          if @platforms.has_key?(:default)
            @platforms[:default][args[:resource].to_sym] = args[:provider]
          else
            @platforms[:default] = {
              args[:resource].to_sym => args[:provider]
            }
          end
        end
      end
            
    end    
    
  end
end<|MERGE_RESOLUTION|>--- conflicted
+++ resolved
@@ -26,13 +26,8 @@
       :mac_os_x => {},
       :ubuntu   => {
         :default => {
-<<<<<<< HEAD
           :package => Chef::Provider::Package::Apt,
-          :service => Chef::Provider::Debian,
-=======
-          :package => Chef::Provider::Apt,
           :service => Chef::Provider::Service::Debian,
->>>>>>> 74d4dbb3
         }
       },
       :centos   => {},
